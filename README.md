//UPDATE **all** CODE SNIPPETS!!
//REMOVE ID ATTRIBUTE FROM FORM??

# Mapping Dispatch to Props

## Objectives

- Implement an action creator
- Learn how to use the mapDispatchToProps method to further streamline our code


### Introduction

In the previous lessons, we've learned how `mapStateToProps()` can help with 
separation of concerns. Specifically, we saw that we can use `mapStateToProps` 
to return needed information from the store's state. Then, by passing 
`mapStateToProps` as an argument to the `connect` method, the information is 
passed into our component as props. With this in place, we no longer need to 
access our store directly from the component. 

We've also learned that the `connect` method *automatically* passes the store's 
`dispatch` method to the component as props, enabling us to also dispatch actions 
without directly invoking the store. 

Finally, in the last lesson, we learned about action creators and the benefits of 
using them rather than passing action objects directly into the `dispatch` method. 

<<<<<<< HEAD
In this codealong we will implement an action creator for a simple todo list app. 
We will also learn how to pass a second argument to `connect`, `mapDispatchToProps`, 
to further streamline and compartmentalize our code.
=======
What prevented us from fully removing a reference to **Redux** inside our
components was that we did not know how to dispatch actions without calling
`store.dispatch()` from our component. Well, in this lesson we'll learn how
to do just that. We'll remove knowledge of the store from our components by
using a function similar to `mapStateToProps()`, which is called
`mapDispatchToProps()`.
>>>>>>> d1603785

## Our Todo App

To begin, let's take a look at the starting code provided in `src/App.js`:

```jsx
// ./src/App.js
<<<<<<< HEAD

import React, { Component } from 'react';
import { connect } from 'react-redux';
import './App.css';

class App extends Component {

  state = {
    todo: ''
  }

  handleOnChange = event => {
    this.setState({
      todo: event.target.value
    });
  }

  handleOnSubmit = event => {
    event.preventDefault();
    console.log("Todo being added: ", this.state.todo);
    this.props.dispatch({ type: 'ADD_TODO', todo: this.state.todo });
    this.setState({ todo: '' });
=======
import React, { Component } from "react";
import "./App.css";
import { connect } from "react-redux";
import { addItem } from "./actions/items";

class App extends Component {
  handleOnClick() {
    this.props.store.dispatch(addItem());
>>>>>>> d1603785
  }

  render() {
    const renderTodos = () => this.props.todos.map(todo => <li key={todo}>{todo}</li>);
    return (
      <div className="App">
<<<<<<< HEAD
      <form onSubmit={(event) => this.handleOnSubmit(event)}>
        <input
          type="text"
          onChange={(event) => this.handleOnChange(event)}
          id="todos"
          placeholder="add todo" 
          value={this.state.todo}/>
        <input type="submit" />
      </form>
      <h2>Todos:</h2>
        <ol>{renderTodos()}</ol>
=======
        <button onClick={(event) => this.handleOnClick(event)}>Click</button>
        <p>{this.props.items.length}</p>
>>>>>>> d1603785
      </div>
    );
  }
}

const mapStateToProps = (state) => {
  return {
<<<<<<< HEAD
    todos: state.todos
=======
    items: state.items,
>>>>>>> d1603785
  };
};

export default connect(mapStateToProps)(App);

```

In our `render` you can see we have a simple form with an `onSubmit` handler. 
The form includes a text input box with an `onChange` handler, and a submit 
button. Below the form we are rendering a list of the todos. 

```javascript
// ./src/app.js
...

  render() {
    const renderTodos = () => this.props.todos.map(todo => <li key={todo}>{todo}</li>);
    return (
      <div className="App">
      <form onSubmit={(event) => this.handleOnSubmit(event)}>
        <input
          type="text"
          onChange={(event) => this.handleOnChange(event)}
          id="todos"
          placeholder="add todo" 
          value={this.state.todo}/>
        <input type="submit" />
      </form>
      <h2>Todos:</h2>
        <ol>{renderTodos()}</ol>
      </div>
    );
  }
};

...
```

<<<<<<< HEAD
In order to make our `App` component a controlled component, we have created a 
local `state` variable which is updated in our `handleOnChange` method and used 
to populate the text input field:

```javascript
// ./src/app.js
...

  state = {
    todo: ''
  }

  handleOnChange = event => {
    this.setState({
      todo: event.target.value
    });
  }

...
```
=======
We can see that `mapStateToProps()` is already implemented and is
making `state.items` available to `App` as `this.props.items`. We
also see that the button in `render()` calls `handleOnClick()` when
clicked. The `handleOnClick()` does one thing - it dispatches an action
to the _store_.
>>>>>>> d1603785

When the Submit button is clicked, our `handleOnSubmit` method dispatches an 
action object with type `ADD_TODO` and a payload taken from `this.state`. The 
reducer, which you can see in `reducers/todoListReducer.js`, then uses the 
information in the action to update the store. 

```jsx
// ./src/app.js
...

  handleOnSubmit = event => {
    event.preventDefault();
    console.log("Todo being added: ", this.state.todo);
    this.props.dispatch({ type: 'ADD_TODO', todo: this.state.todo });
    this.setState({ todo: '' });
  }

...
```

<<<<<<< HEAD
Finally, the `connect` method passes the return value of the `mapStateToProps` 
method as props to our component, enabling us to access `this.props.todos` in 
our `render` method. `connect` also passes the `dispatch` method as props 
automatically, enabling us to access `this.props.dispatch` in our 
`handleOnSubmit` method:

```javascript
// ./src/app.js
...

const mapStateToProps = (state) => {
  return {
    todos: state.todos
  };
};

export default connect(mapStateToProps)(App);

```

Boot up the app in your browser and open the console. If you refresh the page, 
you should see the initial action logged by the reducer. Enter a todo in the 
input box and click submit to verify that the store is being updated and the 
list of todos is being rendered to the screen. In the console, you should see 
the todo that's being added logged from the `handleOnSubmit` method and the 
action logged from the reducer.

#### Implementing an Action Creator

Currently, in our `handleOnSubmit` method, we are passing our action directly:

```javascript
this.props.dispatch({ type: 'ADD_TODO', todo: this.state.todo });
```

As we learned in the previous lesson, we can instead use an action creator 
method to DRY up our code a bit. Let's go ahead and add an `addTodo` method to 
our `App` component:

```javascript
// ./src/app.js
...

  addTodo = () => {
    return ({
      type: 'ADD_TODO',
      todo: this.state.todo
    })
  }

...
```

The `addTodo` action creator returns an action object with a type of 'ADD_TODO' 
and a todo payload taken from our local state. Then we just need to update our 
`handleOnSubmit` method to use our action creator:

```javascript
  handleOnSubmit(event) {
    event.preventDefault();
    console.log("Todo being added: ", this.state.todo)
    this.props.dispatch(this.addTodo()); //Code change: using our action creator method instead of passing the action directly
    this.setState({ todo: '' })
  }

```

If we go back to the browser we should see that everything is still working.

Defining our action creator inside our component works just fine, but you can 
imagine that with a more complicated app where we need to implement more than 
one or two actions, this could get out of hand quickly. A common pattern, 
therefore, is to create a separate folder to hold our action creators.

Let's go ahead and make an `actions` folder inside the `src` folder. Then inside 
that folder we'll create a new file, `todos.js`, and move our action creator 
from the `App` component into the new file. Note that because the action creator 
is no longer defined inside our `App` component, we now need to define it with 
`const` and export the function so it will be available to our component. We also 
need to pass the todo as an argument to `addTodo`. It should look like this: 

```javascript
// ./src/actions/todo.js
export const addTodo = (todo) => {
  return { 
    type: 'ADD_TODO',
    todo: todo
  };
};
```

To get everything hooked up, let's import our action creator into `App.js`:

```javascript
import { addTodo } from  './actions/todos';
```

Then we just need to modify our dispatch inside the `handleOnSubmit` method as 
follows:

```javascript
this.props.dispatch(addTodo(this.state.todo));
```

Let's go back to the browser again and give it a try. Everything still works!
=======
Okay, so this may seem small, but it introduces our old problem. Our component
is no longer indifferent about its state management system. Instead, this line
of code makes the component reliant on **Redux**.

Well we can fix this problem with our `connect()` function. Just like we can
write code like `connect(mapStateToProps)(App)` to add new props to our **App**
component, we can pass `connect()` a second argument, and add our _action
creator_ as props. Then we can reference this action creator as a prop to call
it from our component. We'll spend the rest of this lesson unpacking the
previous sentence. Okay, let's see how this works.
>>>>>>> d1603785

### Using `mapDispatchToProps`

To quickly review: The first argument passed into `connect()` is a function.
That function is written to accept the Redux store's state as an argument and
returns an object created using all or some of that state. Key/value pairs in
this returned object will become values we can access in the component we've
wrapped with `connect()`. The below example, for instance, would make the entire
state available as a prop:

```jsx
const mapStateToProps = (state) => {
  return state;
};
```

<<<<<<< HEAD
We call this function `mapStateToProps` because that is what it does. This 
function is passed in as the _first_ argument to `connect()`. When 
`connect()` executes, it calls `mapStateToProps`, passing in the current 
state. It then makes the object that is returned available as a prop.

`connect()` can also take another function as its _second_ argument. When 
`connect()` executes, it calls both functions, passing _state_ in to the first 
and passing the _dispatch_ function to the second. This means we can write that 
second function assuming we have access to `dispatch()`. We call it 
`mapDispatchToProps` because that is what it does. We'll add the new method at 
the bottom of the `./src/App.js` file, and update our `export` statement 
accordingly:
=======
We call this function `mapStateToProps` because that is what it does. This
function is passed in as the _first_ argument to `connect()`. When `connect()`
executes, it calls the function passed in as its first argument, passing in the
current state to the function.

Just like the first argument, `connect()` accepts a **function** for the
_second_ argument. This time, again, when `connect()` executes, it calls the
second function passed in. However, instead of passing _state_ in, it passes in
the _dispatch_ function. This means we can write a function assuming we have
access to `dispatch()`. We call it `mapDispatchToProps` because that is what it
does. Updating our `./src/App.js` file, it looks like the following:
>>>>>>> d1603785

```jsx
// src/App.js

<<<<<<< HEAD
...
=======
import React, { Component } from "react";
import "./App.css";
import { connect } from "react-redux";
import { addItem } from "./actions/items";

class App extends Component {
  handleOnClick = (event) => {
    this.props.addItem(); // Code change: this.props.store.dispatch is no longer being called
  };

  render() {
    return (
      <div className="App">
        <button onClick={this.handleOnClick}>Click</button>
        <p>{this.props.items.length}</p>
      </div>
    );
  }
}

const mapStateToProps = (state) => {
  return {
    items: state.items,
  };
};
>>>>>>> d1603785

// This new function takes in dispatch as an argument
// It then returns an object that contains a function as a value!
<<<<<<< HEAD
const mapDispatchToProps = dispatch => {
  return {
    addTodo: (todo) => {
      dispatch(addTodo(todo))
    }
=======
// Notice above in handleOnClick() that this function, addItem(),
// is what is called, NOT the addItem action creator itself.
const mapDispatchToProps = (dispatch) => {
  return {
    addItem: () => {
      dispatch(addItem());
    },
>>>>>>> d1603785
  };
};

export default connect(mapStateToProps, mapDispatchToProps)(App);
```

<<<<<<< HEAD
Okay, so let's see what we accomplished by adding our `mapDispatchToProps()` 
function, and passing it through as the second argument. We'll place a debugger 
in our component at the beginning of `render()`, just before the return
statement. 
=======
Okay, so let's see what adding our `mapDispatchToProps()` function, and passing it
through as a second argument accomplished. We'll place in another debugger in
our component, right at the beginning of `render()`, just before the return
statement.
>>>>>>> d1603785

```jsx
// src/App.js
...

  render() {
    debugger;
    const renderTodos = () => this.props.todos.map(todo => <li key={todo}>{todo}</li>);
    return (
      <div className="App">
      <form onSubmit={(event) => this.handleOnSubmit(event)}>
        <input
          type="text"
          onChange={(event) => this.handleOnChange(event)}
          id="todos"
          placeholder="add todo" 
          value={this.state.todo}/>
        <input type="submit" />
      </form>
      <h2>Todos:</h2>
        <ol>{renderTodos()}</ol>
      </div>
    );
  }
};
...
```

If you go back to the browser you should see that the debugger has been 
triggered. Type in `this.props.addTodo` in the console. You'll see that it 
returns a function with dispatch inside. With `mapStateToProps()`, we added a 
prop `todos` that pointed to a value, an array containing all the todos. Here we 
add a prop `addTodo` that also points to a value, in this case a function. The 
`dispatch` function is available as an argument to `mapDispatchToProps`. By 
defining the function `addTodo` inside `mapDispatchToProps`, we're able to 
include `dispatch` in the definition; we've bundled everything we need into a 
single prop value.

<<<<<<< HEAD
With `dispatch` integrated into `this.props.addTodo`, we can change our code 
such that when the `handleOnSubmit()` function gets called, we execute our 
action creator by referencing it as a prop:
=======
With `dispatch` integrated into `this.props.addItem`, we can change our code
such that when the `handleOnClick()` function gets called, we execute our action
creator by referencing it as a prop:
>>>>>>> d1603785

```jsx
// ./src/App.js

...

  handleOnSubmit = event => {
    event.preventDefault();
    console.log("Todo being added: ", this.state.todo);
    this.props.addTodo(this.state.todo); //Code change: we are no longer calling `dispatch` here
    this.setState({ todo: '' });
  }

...
```

<<<<<<< HEAD
This code calls the `handleOnSubmit()` function when the form is 
submitted. The `handleOnSubmit()` function references and then executes the 
`addTodo()` function from props.  Note that the method being called by 
`handleOnSubmit` is **not** the action creator itself; instead, the action 
creator is being dispatched _inside_ the function called with 
`this.props.addTodo()`. 

Let's remove the debugger and refresh the page to verify that everything still 
works.
=======
This code calls the `handleOnClick()` function after the button is clicked. The
`handleOnClick()` references and then executes the `addItem()` function by
calling `this.props.addItem()`.
>>>>>>> d1603785

## Alternative Method

There is an even simpler way to approach bundling our actions and `dispatch`
<<<<<<< HEAD
into props. The second argument of `connect` will accept a function (as we've 
seen) _or_ an object. If we pass in a function, `mapDispatchToProps()`, we must
incorporate `dispatch` as with the previous example. We must also explicitly 
handle the `todo` argument that is being passed to our action creator. If we pass 
in an object, however, `connect` handles both of these steps for us! The object 
just needs to contain key/value pairs for each action creator we want to become 
props. In our example, we're using the `addTodo` action creator, so the object
would look like this:

```js
{
  addTodo: addTodo
=======
into props. The second argument of `connect` will accept a function (as we've
seen) _or_ an object. If we pass in a function, `mapDispatchToProps()`, we must
incorporate `dispatch` as with the previous example. If we pass in an object,
`connect` handles this step for us! The object just needs to contain key/value
pairs for each action creator we want to become props. In our example, we've
using the `addItem` action creator, so the object would look like this:

```jsx
{
  addItem: addItem;
>>>>>>> d1603785
}
```

As of JavaScript ES6, when we have an object with a key and value with the same 
name, we can use the shorthand syntax and write:

```jsx
{
<<<<<<< HEAD
  addTodo
=======
  addItem;
>>>>>>> d1603785
}
```

This is all we need to pass in as a second argument for `connect()`! So to 
implement this, we will remove the `mapDispatchToProps` method and change the 
export statement as follows:

<<<<<<< HEAD
```js

export default connect(mapStateToProps, { addTodo })(App); // Code change: no mapDispatchToProps function required!
=======
```jsx
import React, { Component } from "react";
import "./App.css";
import { connect } from "react-redux";
import { addItem } from "./actions/items";

class App extends Component {
  handleOnClick = (event) => {
    this.props.addItem();
  };

  render() {
    debugger;
    return (
      <div className="App">
        <button onClick={this.handleOnClick}>Click</button>
        <p>{this.props.items.length}</p>
      </div>
    );
  }
}

const mapStateToProps = (state) => {
  return {
    items: state.items,
  };
};

export default connect(mapStateToProps, { addItem })(App); // Code change: no mapDispatchToProps function required!
>>>>>>> d1603785
```

We _could_ go further still and get rid of `mapStateToProps()` as well. We
still need to pass in a function as the first argument, but it can be an
anonymous arrow function that handles everything in one line:

<<<<<<< HEAD
```js
export default connect(state => ({ todos: state.todos }), { addTodo })(App);
=======
```jsx
export default connect((state) => ({ items: state.items }), { addItem })(App);
>>>>>>> d1603785
```

This means we can, if we like, replace all of the code below with the above 
export statement:

```jsx
const mapStateToProps = (state) => {
  return {
<<<<<<< HEAD
    todos: state.todos
  }
}
=======
    items: state.items,
  };
};
>>>>>>> d1603785

const mapDispatchToProps = (dispatch) => {
  return {
<<<<<<< HEAD
    addTodo: (todo) => {
      dispatch(addTodo(todo))
    }
=======
    addItem: () => {
      dispatch(addItem());
    },
>>>>>>> d1603785
  };
};

export default connect(mapStateToProps, mapDispatchToProps)(App);
```

With these changes, our final code looks like this:

<<<<<<< HEAD
```js

// ./src/App.js
=======
In addition to this, as per Dan Abramov, the creator of **Redux**:

> By default mapDispatchToProps is just dispatch => ({ dispatch }). So if you
> don't specify the second argument to connect(), you'll get dispatch injected as
> a prop in your component.
>>>>>>> d1603785

import React, { Component } from 'react';
import { connect } from 'react-redux';
import './App.css';
import { addTodo } from  './actions/todos';

class App extends Component {

  state = {
    todo: ''
  }

  addTodo = () => {
    return ({
      type: 'ADD_TODO',
      todo: this.state.todo
    })
  }

  handleOnChange = event => {
    this.setState({
      todo: event.target.value
    });
  }

  handleOnSubmit = event => {
    event.preventDefault();
    console.log("Todo being added: ", this.state.todo);
    this.props.addTodo(this.state.todo);
    this.setState({ todo: '' });
  }

  render() {
    const renderTodos = () => this.props.todos.map(todo => <li key={todo}>{todo}</li>);
    return (
      <div className="App">
      <form onSubmit={(event) => this.handleOnSubmit(event)}>
        <input
          type="text"
          onChange={(event) => this.handleOnChange(event)}
          id="todos"
          placeholder="add todo" 
          value={this.state.todo}/>
        <input type="submit" />
      </form>
      <h2>Todos:</h2>
        <ol>{renderTodos()}</ol>
      </div>
    );
  }
};

export default connect(state => ({ todos: state.todos }), { addTodo })(App);

<<<<<<< HEAD
=======
```jsx
export default connect((state) => ({ items: state.items }))(App);
>>>>>>> d1603785
```

```js

// ./src/actions/todos.js

export const addTodo = (todo) => {
    return { 
      type: 'ADD_TODO',
      todo: todo
    };
  };

```

## Summary

<<<<<<< HEAD
In this lesson, we saw how we can use action creators and the 
`mapDispatchToProps()` function to further compartmentalize and streamline our 
code, improving separation of concerns. We saw that `mapDispatchToProps()` 
allows us to bring in actions and combine them with `dispatch` to connect 
events on our page to actions in our store.
=======
In this lesson, we saw that we can remove all references to our store from our
component via the `mapDispatchToProps()` function. We saw that
`mapDispatchToProps()` allows us to bring in actions, combine them with
`dispatch` and connect events on our page to actions in our store.
>>>>>>> d1603785
<|MERGE_RESOLUTION|>--- conflicted
+++ resolved
@@ -1,12 +1,9 @@
-//UPDATE **all** CODE SNIPPETS!!
-//REMOVE ID ATTRIBUTE FROM FORM??
-
 # Mapping Dispatch to Props
 
 ## Objectives
 
 - Implement an action creator
-- Learn how to use the mapDispatchToProps method to further streamline our code
+- Learn how to use `mapDispatchToProps` to further streamline our code
 
 
 ### Introduction
@@ -25,18 +22,10 @@
 Finally, in the last lesson, we learned about action creators and the benefits of 
 using them rather than passing action objects directly into the `dispatch` method. 
 
-<<<<<<< HEAD
 In this codealong we will implement an action creator for a simple todo list app. 
 We will also learn how to pass a second argument to `connect`, `mapDispatchToProps`, 
 to further streamline and compartmentalize our code.
-=======
-What prevented us from fully removing a reference to **Redux** inside our
-components was that we did not know how to dispatch actions without calling
-`store.dispatch()` from our component. Well, in this lesson we'll learn how
-to do just that. We'll remove knowledge of the store from our components by
-using a function similar to `mapStateToProps()`, which is called
-`mapDispatchToProps()`.
->>>>>>> d1603785
+
 
 ## Our Todo App
 
@@ -44,11 +33,10 @@
 
 ```jsx
 // ./src/App.js
-<<<<<<< HEAD
-
-import React, { Component } from 'react';
-import { connect } from 'react-redux';
-import './App.css';
+
+import React, { Component } from "react";
+import { connect } from "react-redux";
+import "./App.css";
 
 class App extends Component {
 
@@ -67,64 +55,8 @@
     console.log("Todo being added: ", this.state.todo);
     this.props.dispatch({ type: 'ADD_TODO', todo: this.state.todo });
     this.setState({ todo: '' });
-=======
-import React, { Component } from "react";
-import "./App.css";
-import { connect } from "react-redux";
-import { addItem } from "./actions/items";
-
-class App extends Component {
-  handleOnClick() {
-    this.props.store.dispatch(addItem());
->>>>>>> d1603785
-  }
-
-  render() {
-    const renderTodos = () => this.props.todos.map(todo => <li key={todo}>{todo}</li>);
-    return (
-      <div className="App">
-<<<<<<< HEAD
-      <form onSubmit={(event) => this.handleOnSubmit(event)}>
-        <input
-          type="text"
-          onChange={(event) => this.handleOnChange(event)}
-          id="todos"
-          placeholder="add todo" 
-          value={this.state.todo}/>
-        <input type="submit" />
-      </form>
-      <h2>Todos:</h2>
-        <ol>{renderTodos()}</ol>
-=======
-        <button onClick={(event) => this.handleOnClick(event)}>Click</button>
-        <p>{this.props.items.length}</p>
->>>>>>> d1603785
-      </div>
-    );
-  }
-}
-
-const mapStateToProps = (state) => {
-  return {
-<<<<<<< HEAD
-    todos: state.todos
-=======
-    items: state.items,
->>>>>>> d1603785
-  };
-};
-
-export default connect(mapStateToProps)(App);
-
-```
-
-In our `render` you can see we have a simple form with an `onSubmit` handler. 
-The form includes a text input box with an `onChange` handler, and a submit 
-button. Below the form we are rendering a list of the todos. 
-
-```javascript
-// ./src/app.js
-...
+
+  }
 
   render() {
     const renderTodos = () => this.props.todos.map(todo => <li key={todo}>{todo}</li>);
@@ -144,17 +76,54 @@
       </div>
     );
   }
-};
-
-...
-```
-
-<<<<<<< HEAD
+}
+
+const mapStateToProps = (state) => {
+  return {
+    todos: state.todos
+  };
+};
+
+export default connect(mapStateToProps)(App);
+
+```
+
+In our `render` you can see we have a simple form with an `onSubmit` handler. 
+The form includes a text input box with an `onChange` handler, and a submit 
+button. Below the form we are rendering a list of the todos. 
+
+```jsx
+// ./src/app.js
+...
+
+  render() {
+    const renderTodos = () => this.props.todos.map(todo => <li key={todo}>{todo}</li>);
+    return (
+      <div className="App">
+      <form onSubmit={(event) => this.handleOnSubmit(event)}>
+        <input
+          type="text"
+          onChange={(event) => this.handleOnChange(event)}
+          id="todos"
+          placeholder="add todo" 
+          value={this.state.todo}/>
+        <input type="submit" />
+      </form>
+      <h2>Todos:</h2>
+        <ol>{renderTodos()}</ol>
+      </div>
+    );
+  }
+};
+
+...
+```
+
 In order to make our `App` component a controlled component, we have created a 
 local `state` variable which is updated in our `handleOnChange` method and used 
 to populate the text input field:
 
-```javascript
+```jsx
 // ./src/app.js
 ...
 
@@ -170,13 +139,6 @@
 
 ...
 ```
-=======
-We can see that `mapStateToProps()` is already implemented and is
-making `state.items` available to `App` as `this.props.items`. We
-also see that the button in `render()` calls `handleOnClick()` when
-clicked. The `handleOnClick()` does one thing - it dispatches an action
-to the _store_.
->>>>>>> d1603785
 
 When the Submit button is clicked, our `handleOnSubmit` method dispatches an 
 action object with type `ADD_TODO` and a payload taken from `this.state`. The 
@@ -197,14 +159,13 @@
 ...
 ```
 
-<<<<<<< HEAD
 Finally, the `connect` method passes the return value of the `mapStateToProps` 
 method as props to our component, enabling us to access `this.props.todos` in 
 our `render` method. `connect` also passes the `dispatch` method as props 
 automatically, enabling us to access `this.props.dispatch` in our 
 `handleOnSubmit` method:
 
-```javascript
+```jsx
 // ./src/app.js
 ...
 
@@ -229,7 +190,7 @@
 
 Currently, in our `handleOnSubmit` method, we are passing our action directly:
 
-```javascript
+```jsx
 this.props.dispatch({ type: 'ADD_TODO', todo: this.state.todo });
 ```
 
@@ -237,7 +198,7 @@
 method to DRY up our code a bit. Let's go ahead and add an `addTodo` method to 
 our `App` component:
 
-```javascript
+```jsx
 // ./src/app.js
 ...
 
@@ -255,7 +216,7 @@
 and a todo payload taken from our local state. Then we just need to update our 
 `handleOnSubmit` method to use our action creator:
 
-```javascript
+```jsx
   handleOnSubmit(event) {
     event.preventDefault();
     console.log("Todo being added: ", this.state.todo)
@@ -279,7 +240,7 @@
 `const` and export the function so it will be available to our component. We also 
 need to pass the todo as an argument to `addTodo`. It should look like this: 
 
-```javascript
+```jsx
 // ./src/actions/todo.js
 export const addTodo = (todo) => {
   return { 
@@ -291,30 +252,18 @@
 
 To get everything hooked up, let's import our action creator into `App.js`:
 
-```javascript
+```jsx
 import { addTodo } from  './actions/todos';
 ```
 
 Then we just need to modify our dispatch inside the `handleOnSubmit` method as 
 follows:
 
-```javascript
+```jsx
 this.props.dispatch(addTodo(this.state.todo));
 ```
 
 Let's go back to the browser again and give it a try. Everything still works!
-=======
-Okay, so this may seem small, but it introduces our old problem. Our component
-is no longer indifferent about its state management system. Instead, this line
-of code makes the component reliant on **Redux**.
-
-Well we can fix this problem with our `connect()` function. Just like we can
-write code like `connect(mapStateToProps)(App)` to add new props to our **App**
-component, we can pass `connect()` a second argument, and add our _action
-creator_ as props. Then we can reference this action creator as a prop to call
-it from our component. We'll spend the rest of this lesson unpacking the
-previous sentence. Okay, let's see how this works.
->>>>>>> d1603785
 
 ### Using `mapDispatchToProps`
 
@@ -331,7 +280,6 @@
 };
 ```
 
-<<<<<<< HEAD
 We call this function `mapStateToProps` because that is what it does. This 
 function is passed in as the _first_ argument to `connect()`. When 
 `connect()` executes, it calls `mapStateToProps`, passing in the current 
@@ -344,87 +292,30 @@
 `mapDispatchToProps` because that is what it does. We'll add the new method at 
 the bottom of the `./src/App.js` file, and update our `export` statement 
 accordingly:
-=======
-We call this function `mapStateToProps` because that is what it does. This
-function is passed in as the _first_ argument to `connect()`. When `connect()`
-executes, it calls the function passed in as its first argument, passing in the
-current state to the function.
-
-Just like the first argument, `connect()` accepts a **function** for the
-_second_ argument. This time, again, when `connect()` executes, it calls the
-second function passed in. However, instead of passing _state_ in, it passes in
-the _dispatch_ function. This means we can write a function assuming we have
-access to `dispatch()`. We call it `mapDispatchToProps` because that is what it
-does. Updating our `./src/App.js` file, it looks like the following:
->>>>>>> d1603785
 
 ```jsx
 // src/App.js
 
-<<<<<<< HEAD
-...
-=======
-import React, { Component } from "react";
-import "./App.css";
-import { connect } from "react-redux";
-import { addItem } from "./actions/items";
-
-class App extends Component {
-  handleOnClick = (event) => {
-    this.props.addItem(); // Code change: this.props.store.dispatch is no longer being called
-  };
-
-  render() {
-    return (
-      <div className="App">
-        <button onClick={this.handleOnClick}>Click</button>
-        <p>{this.props.items.length}</p>
-      </div>
-    );
-  }
-}
-
-const mapStateToProps = (state) => {
-  return {
-    items: state.items,
-  };
-};
->>>>>>> d1603785
+...
 
 // This new function takes in dispatch as an argument
 // It then returns an object that contains a function as a value!
-<<<<<<< HEAD
+
 const mapDispatchToProps = dispatch => {
   return {
     addTodo: (todo) => {
       dispatch(addTodo(todo))
     }
-=======
-// Notice above in handleOnClick() that this function, addItem(),
-// is what is called, NOT the addItem action creator itself.
-const mapDispatchToProps = (dispatch) => {
-  return {
-    addItem: () => {
-      dispatch(addItem());
-    },
->>>>>>> d1603785
   };
 };
 
 export default connect(mapStateToProps, mapDispatchToProps)(App);
 ```
 
-<<<<<<< HEAD
 Okay, so let's see what we accomplished by adding our `mapDispatchToProps()` 
 function, and passing it through as the second argument. We'll place a debugger 
 in our component at the beginning of `render()`, just before the return
 statement. 
-=======
-Okay, so let's see what adding our `mapDispatchToProps()` function, and passing it
-through as a second argument accomplished. We'll place in another debugger in
-our component, right at the beginning of `render()`, just before the return
-statement.
->>>>>>> d1603785
 
 ```jsx
 // src/App.js
@@ -463,15 +354,9 @@
 include `dispatch` in the definition; we've bundled everything we need into a 
 single prop value.
 
-<<<<<<< HEAD
 With `dispatch` integrated into `this.props.addTodo`, we can change our code 
 such that when the `handleOnSubmit()` function gets called, we execute our 
 action creator by referencing it as a prop:
-=======
-With `dispatch` integrated into `this.props.addItem`, we can change our code
-such that when the `handleOnClick()` function gets called, we execute our action
-creator by referencing it as a prop:
->>>>>>> d1603785
 
 ```jsx
 // ./src/App.js
@@ -488,7 +373,6 @@
 ...
 ```
 
-<<<<<<< HEAD
 This code calls the `handleOnSubmit()` function when the form is 
 submitted. The `handleOnSubmit()` function references and then executes the 
 `addTodo()` function from props.  Note that the method being called by 
@@ -498,16 +382,10 @@
 
 Let's remove the debugger and refresh the page to verify that everything still 
 works.
-=======
-This code calls the `handleOnClick()` function after the button is clicked. The
-`handleOnClick()` references and then executes the `addItem()` function by
-calling `this.props.addItem()`.
->>>>>>> d1603785
 
 ## Alternative Method
 
 There is an even simpler way to approach bundling our actions and `dispatch`
-<<<<<<< HEAD
 into props. The second argument of `connect` will accept a function (as we've 
 seen) _or_ an object. If we pass in a function, `mapDispatchToProps()`, we must
 incorporate `dispatch` as with the previous example. We must also explicitly 
@@ -517,21 +395,9 @@
 props. In our example, we're using the `addTodo` action creator, so the object
 would look like this:
 
-```js
+```jsx
 {
   addTodo: addTodo
-=======
-into props. The second argument of `connect` will accept a function (as we've
-seen) _or_ an object. If we pass in a function, `mapDispatchToProps()`, we must
-incorporate `dispatch` as with the previous example. If we pass in an object,
-`connect` handles this step for us! The object just needs to contain key/value
-pairs for each action creator we want to become props. In our example, we've
-using the `addItem` action creator, so the object would look like this:
-
-```jsx
-{
-  addItem: addItem;
->>>>>>> d1603785
 }
 ```
 
@@ -540,11 +406,7 @@
 
 ```jsx
 {
-<<<<<<< HEAD
   addTodo
-=======
-  addItem;
->>>>>>> d1603785
 }
 ```
 
@@ -552,54 +414,17 @@
 implement this, we will remove the `mapDispatchToProps` method and change the 
 export statement as follows:
 
-<<<<<<< HEAD
-```js
+```jsx
 
 export default connect(mapStateToProps, { addTodo })(App); // Code change: no mapDispatchToProps function required!
-=======
-```jsx
-import React, { Component } from "react";
-import "./App.css";
-import { connect } from "react-redux";
-import { addItem } from "./actions/items";
-
-class App extends Component {
-  handleOnClick = (event) => {
-    this.props.addItem();
-  };
-
-  render() {
-    debugger;
-    return (
-      <div className="App">
-        <button onClick={this.handleOnClick}>Click</button>
-        <p>{this.props.items.length}</p>
-      </div>
-    );
-  }
-}
-
-const mapStateToProps = (state) => {
-  return {
-    items: state.items,
-  };
-};
-
-export default connect(mapStateToProps, { addItem })(App); // Code change: no mapDispatchToProps function required!
->>>>>>> d1603785
 ```
 
 We _could_ go further still and get rid of `mapStateToProps()` as well. We
 still need to pass in a function as the first argument, but it can be an
 anonymous arrow function that handles everything in one line:
 
-<<<<<<< HEAD
-```js
+```jsx
 export default connect(state => ({ todos: state.todos }), { addTodo })(App);
-=======
-```jsx
-export default connect((state) => ({ items: state.items }), { addItem })(App);
->>>>>>> d1603785
 ```
 
 This means we can, if we like, replace all of the code below with the above 
@@ -608,27 +433,15 @@
 ```jsx
 const mapStateToProps = (state) => {
   return {
-<<<<<<< HEAD
     todos: state.todos
   }
 }
-=======
-    items: state.items,
-  };
-};
->>>>>>> d1603785
 
 const mapDispatchToProps = (dispatch) => {
   return {
-<<<<<<< HEAD
     addTodo: (todo) => {
       dispatch(addTodo(todo))
     }
-=======
-    addItem: () => {
-      dispatch(addItem());
-    },
->>>>>>> d1603785
   };
 };
 
@@ -637,17 +450,10 @@
 
 With these changes, our final code looks like this:
 
-<<<<<<< HEAD
-```js
+```jsx
 
 // ./src/App.js
-=======
-In addition to this, as per Dan Abramov, the creator of **Redux**:
-
-> By default mapDispatchToProps is just dispatch => ({ dispatch }). So if you
-> don't specify the second argument to connect(), you'll get dispatch injected as
-> a prop in your component.
->>>>>>> d1603785
+
 
 import React, { Component } from 'react';
 import { connect } from 'react-redux';
@@ -702,14 +508,9 @@
 
 export default connect(state => ({ todos: state.todos }), { addTodo })(App);
 
-<<<<<<< HEAD
-=======
-```jsx
-export default connect((state) => ({ items: state.items }))(App);
->>>>>>> d1603785
-```
-
-```js
+```
+
+```jsx
 
 // ./src/actions/todos.js
 
@@ -724,15 +525,8 @@
 
 ## Summary
 
-<<<<<<< HEAD
 In this lesson, we saw how we can use action creators and the 
 `mapDispatchToProps()` function to further compartmentalize and streamline our 
 code, improving separation of concerns. We saw that `mapDispatchToProps()` 
 allows us to bring in actions and combine them with `dispatch` to connect 
-events on our page to actions in our store.
-=======
-In this lesson, we saw that we can remove all references to our store from our
-component via the `mapDispatchToProps()` function. We saw that
-`mapDispatchToProps()` allows us to bring in actions, combine them with
-`dispatch` and connect events on our page to actions in our store.
->>>>>>> d1603785
+events on our page to actions in our store.